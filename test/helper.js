import { expect } from 'chai';
<<<<<<< HEAD
//import { addPath } from 'app-module-path';
// import path from 'path';
=======
import { addPath } from 'app-module-path';
import path from 'path';
>>>>>>> 2dbac147

global.expect = expect;

addPath(path.resolve(__dirname, '../src'));<|MERGE_RESOLUTION|>--- conflicted
+++ resolved
@@ -1,11 +1,6 @@
 import { expect } from 'chai';
-<<<<<<< HEAD
-//import { addPath } from 'app-module-path';
-// import path from 'path';
-=======
 import { addPath } from 'app-module-path';
 import path from 'path';
->>>>>>> 2dbac147
 
 global.expect = expect;
 
