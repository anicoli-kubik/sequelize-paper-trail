--- conflicted
+++ resolved
@@ -1,26 +1,10 @@
-// 'use strict';
+'use strict';
 
-<<<<<<< HEAD
-Object.defineProperty(exports, '__esModule', {
-	value: true,
-});
-
-const _typeof =
-	typeof Symbol === 'function' && typeof Symbol.iterator === 'symbol'
-		? (obj: Object): String => typeof obj
-		: (obj: Object): String =>
-				obj &&
-				typeof Symbol === 'function' &&
-				obj.constructor === Symbol
-					? 'symbol'
-					: typeof obj;
-=======
 Object.defineProperty(exports, "__esModule", {
     value: true
 });
 
 var _typeof = typeof Symbol === "function" && typeof Symbol.iterator === "symbol" ? function (obj) { return typeof obj; } : function (obj) { return obj && typeof Symbol === "function" && obj.constructor === Symbol ? "symbol" : typeof obj; };
->>>>>>> 2dbac147
 
 var Sequelize = require('sequelize');
 var diff = require('deep-diff').diff;
@@ -28,20 +12,6 @@
 var _ = require('lodash');
 
 exports.default = {
-<<<<<<< HEAD
-	calcDelta: function calcDelta(
-		current: Object,
-		next: Object,
-		exclude: Object,
-		strict: Boolean,
-	): Object {
-		const DEBUG = false;
-		if (DEBUG) {
-			console.log('current', current);
-			console.log('next', next);
-			console.log('exclude', exclude);
-		}
-=======
     test: function test() {
         return true;
     },
@@ -52,121 +22,12 @@
             console.log('next', next);
             console.log('exclude', exclude);
         }
->>>>>>> 2dbac147
 
         var di = diff(current, next);
 
         if (DEBUG) {
             console.log('di', di);
 
-<<<<<<< HEAD
-			let diffs2 = [];
-			if (di) {
-				diffs2 = di.map(
-					(i: Object): Object => {
-						let str = JSON.stringify(i).replace('"__data",', '');
-						return JSON.parse(str);
-					},
-				);
-			}
-			console.log('diffs2', diffs2);
-
-			console.log(
-				'filter1',
-				diffs2.filter(
-					(i: Object): Boolean =>
-						i.path.join(',').indexOf('_') === -1,
-				),
-			);
-
-			console.log(
-				'filter2',
-				diffs2.filter(
-					(i: Object): Object =>
-						exclude.every(
-							(x: Object): Boolean => i.path.indexOf(x) === -1,
-						),
-				),
-			);
-		}
-
-		let diffs = [];
-		if (di) {
-			diffs = di
-				.map(
-					(i: Object): Object => {
-						let str = JSON.stringify(i).replace('"__data",', '');
-						return JSON.parse(str);
-					},
-				)
-				.filter(
-					(i: Object): Object => {
-						// return i.path.join(",").indexOf("_") === -1;
-						// console.log('i', i)
-						if (!strict && i.kind === 'E') {
-							// console.log('str & num', i.lhs == i.rhs)
-							// console.log('str & num (strict)', i.lhs === i.rhs)
-							if (i.lhs != i.rhs) {
-								return i;
-							}
-						} else {
-							return i;
-						}
-					},
-				)
-				.filter(
-					(i: Object): Array => {
-						// console.log('i', i);
-						return exclude.every(
-							(x: Integer): Boolean => i.path.indexOf(x) === -1,
-						);
-					},
-				);
-		}
-
-		if (diffs.length > 0) {
-			return diffs;
-		} else {
-			return null;
-		}
-	},
-
-	capitalizeFirstLetter(string: String): String {
-		return string.charAt(0).toUpperCase() + string.slice(1);
-	},
-	diffToString: function diffToString(val: Object): String {
-		if (typeof val === 'undefined' || val === null) {
-			return '';
-		} else if (val === true) {
-			return '1';
-		} else if (val === false) {
-			return '0';
-		} else if (typeof val === 'string') {
-			return val;
-		} else if (!isNaN(val)) {
-			return String(val) + '';
-		} else if (
-			(typeof val === 'undefined' ? 'undefined' : _typeof(val)) ===
-			'object'
-		) {
-			return JSON.stringify(val) + '';
-		} else if (Array.isArray(val)) {
-			return JSON.stringify(val) + '';
-		}
-		return '';
-	},
-	toUnderscored: function toUnderscored(obj: Object): Object {
-		_.forEach(obj, function(k: String, v: Object): undefined {
-			obj[k] = v
-				.replace(
-					/(?:^|\.?)([A-Z])/g,
-					(x: String, y: String): String => '_' + y.toLowerCase(),
-				)
-				.replace(/^_/, '');
-		});
-		return obj;
-	},
-=======
             var diffs2 = di ? di.map(function (i) {
                 var str = JSON.stringify(i).replace("\"__data\",", "");
                 return JSON.parse(str);
@@ -240,6 +101,5 @@
         });
         return obj;
     }
->>>>>>> 2dbac147
 };
 module.exports = exports['default'];