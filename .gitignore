--- conflicted
+++ resolved
@@ -9,14 +9,4 @@
 .DS_Store
 
 # IDE directory
-<<<<<<< HEAD
-.idea
-
-# SQLite test db
-test.db
-
-# build output
-dist
-=======
-.idea
->>>>>>> 2dbac147
+.idea